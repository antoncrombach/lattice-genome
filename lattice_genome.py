--- conflicted
+++ resolved
@@ -78,6 +78,7 @@
 TranscribedElement = collections.namedtuple('TranscribedElement', [])
 EnhancerElement = collections.namedtuple('EnhancerElement', [])
 
+# Additional enhancer elements
 EnhancerAElement = collections.namedtuple('EnhancerElement', [])
 EnhancerBElement = collections.namedtuple('EnhancerElement', [])
 
@@ -88,18 +89,11 @@
         """Set attributes to default values to make sure they exist."""
         # Types of monomer, NeutralElement, TranscribedElm, EnhancerElm.
         self.polymer = []
-<<<<<<< HEAD
         # Auxilary set to keep track of enhancers (which have a different
         # energy contribution)
         self._chain_position_enhancer = set([])
-        # Positions of monomers on the lattice. Initial positions may be read 
-        # from the configuration file. If they are not present, random 
-        # positions are generated.
-        self.positions = []
-=======
-        # Positions of monomers on the lattice.
+        # Initial positions of monomers on the lattice.
         self.initial_positions = []
->>>>>>> ab910aea
         self._positions_from_file = False
 
     def json_decode(self, conf):
@@ -140,23 +134,23 @@
                 elif elm['type'] == 'enhancer':
                     self.polymer.append(EnhancerElement())
                     try:
-                        self.positions.append(
+                        self.initial_positions.append(
                             [int(elm['x']), int(elm['y'])])
                     except KeyError:
                         pass
 
-                elif elm['type'] == 'enhancera':
+                elif elm['type'] == 'enhancer_a':
                     self.polymer.append(EnhancerAElement())
                     try:
-                        self.positions.append(
+                        self.initial_positions.append(
                             [int(elm['x']), int(elm['y'])])
                     except KeyError:
                         pass
                     
-                elif elm['type'] == 'enhancerb':
+                elif elm['type'] == 'enhancer_b':
                     self.polymer.append(EnhancerBElement())
                     try:
-                        self.positions.append(
+                        self.initial_positions.append(
                             [int(elm['x']), int(elm['y'])])
                     except KeyError:
                         pass
@@ -170,7 +164,6 @@
             self.initial_positions = np.array(self.initial_positions)
             self._positions_from_file = True
 
-<<<<<<< HEAD
         # Determine where enhancers are, store the indices.
         # AC: Using list comprehension to find indices of all enhancers
         self._chain_position_enhancer = set(
@@ -179,16 +172,6 @@
         if options.verbose:
             print("# Found {} enhancer(s) in the genome.".format(
                 len(self._chain_position_enhancer)))
-        # Original code:
-        # for i in range(len(self._polymer)):
-        #     if type(self._polymer[i]) == type(EnhancerElement()):
-        #         self._chain_position_enhancer.add(i)
-
-        try:
-            # Clef 'temperature' contient une valeur de température.
-            self.temp = conf['temperature']
-        except KeyError:
-            print('EE Missing temperature.')
 
     def json_encode(self):
         """Write genome to json dict."""
@@ -196,16 +179,8 @@
         # configuration, pq créer des collections.namedtuple si on l'utilise 
         # en tant que chaîne de caractères, et comment fonctionne la fonction 
         # type (renvoie type au lieu de TranscribedElement par ex).
-=======
-    def json_encode(self):
-        """
-        Write genome to json dict.
-        """
->>>>>>> ab910aea
-        result = {}
-        result['genome'] = [{'type': type(e).__name__[0:-7].lower()} 
-            for e in self.polymer]
-        return result
+        return {'genome': [{'type': type(e).__name__[0:-7].lower()} 
+            for e in self.polymer]}
 
     def get_polymer_types_abbreviated(self):
         """
@@ -245,17 +220,14 @@
         # Input to cumsum is a list, returns a numpy array
         self.initial_positions = np.cumsum(directions, axis=0)
 
-<<<<<<< HEAD
     def long_range_interactions(self):
         """
         Return for each monomer, all monomers that it forms a long range interaction with.
         """
-        return self._kdtree.query_ball_point(self.positions, 3, p=1.0)
-
-    def __attempt(self):
-=======
+        # return self._kdtree.query_ball_point(self.positions, 3, p=1.0)
+        pass
+
     def attempt(self, positions):
->>>>>>> ab910aea
         """
         Make a "move" on a copy of the polymer. Two possible moves are defined:
         the end-points can wiggle 90 degrees, and a turn can flip-flop.
@@ -292,50 +264,6 @@
     def __len__(self):
         return len(self.polymer)
 
-<<<<<<< HEAD
-        - 10: monomers are on top of each other.
-        - 1 : monomers are next to each other.
-        - 0.1: monomers are diagonally close.
-        - -10: monomères superposés de 2 enhancers
-        - -1 : monomères proches de 2 enhancers
-        - -0.1: monomères éloignés de 2 enhancers
-
-        These energy levels should lead to polymers that become elongated.
-        """
-        DIST_TO_ENERGY_others = [10, 1, 0.1, 0.0]
-        DIST_TO_ENERGY_enhancers = [-20, -10, -5, -0.2]
-
-        # Start with zero energy.
-        energy = 0
-        
-        # KDTree expects all positions of the monomers, a max distance (3), and
-        # a distance measure (1.0 = Manhattan distance).
-        kdtree = spsp.cKDTree(aux_positions, compact_nodes=False, 
-            balanced_tree=False)
-        neighbours = kdtree.query_ball_point(aux_positions, 3, p=1.0)
-        
-        # Iterate all monomers and their lists of neighbours
-        for i, pnbs  in enumerate(zip(aux_positions, neighbours)):
-            # p is the current monomer, nbs is a list of its neighbours (these
-            # are indices to monomers in aux_positions)
-            p, nbs = pnbs
-            if i in self._chain_position_enhancer:
-                for j in nbs:
-                    if j in self._chain_position_enhancer and \
-                        type(self.polymer[j]) != type(self.polymer[i]):
-                            energy += DIST_TO_ENERGY_enhancers[
-                                np.sum(np.abs(p - aux_positions[j]))]
-                    else:
-                        energy += DIST_TO_ENERGY_others[
-                            np.sum(np.abs(p - aux_positions[j]))]
-            else:
-                for j in nbs:
-                    energy += DIST_TO_ENERGY_others[
-                        np.sum(np.abs(p - aux_positions[j]))]
-
-        # Done.
-        return energy, kdtree
-=======
     def __str__(self):
         return "-".join(self.get_polymer_types_abbreviated())
 
@@ -379,7 +307,6 @@
 
     def element_type(self, idx):
         return "transcription_factory"
->>>>>>> ab910aea
 
     def __len__(self):
         return len(self.initial_positions)
@@ -516,20 +443,12 @@
             # Output statistics
             if time % self.stats_time == 0:
                 observers.observe(time, self)
-<<<<<<< HEAD
                 
             if not observers.pause:
                 # A single simulation step is defined as to attempt to "move" each
                 # element of the simulation. (At the moment only the genome.)
-                self.__step(time)
+                self.step(time)
                 time += 1
-=======
-            
-            # A single simulation step is defined as to attempt to "move" each
-            # element of the simulation. (At the moment only the genome.)
-            self.step(time)
-            time += 1
->>>>>>> ab910aea
 
     def step(self, time_step):
         """
@@ -637,11 +556,7 @@
         # Polymer line segments and monomer positions
         self._polymer_line = None
         self._monomers = None
-<<<<<<< HEAD
-
-=======
         self._tfactory = None
->>>>>>> ab910aea
         # Energy over time line, with a label tracking the latest energy
         self._energy_line = None
         self._energy_label = None
@@ -675,15 +590,11 @@
         their statistics.
         """
         # Get polymer data, first energy then positions
-<<<<<<< HEAD
-        en = world.genome.energy
-        xy = world.genome.positions
-        nbs = world.genome.long_range_interactions()
-=======
         en = world.energy
         xy = world.genome_positions()
+        # nbs = world.genome.long_range_interactions()
+        # Get tfactory data
         tf = world.transcription_factory_positions()
->>>>>>> ab910aea
 
         # Store positions for writing to file later
         if self.have_results_to_save:
@@ -699,23 +610,18 @@
             self._first = False
             self._fig, self._axs = plt.subplots(nrows=2, ncols=2)
 
-<<<<<<< HEAD
-            # Axis 0, 0: 2D polymer conformation
-            self.__prepare_polymer_plot(time_step, world, xy, segments)
-=======
             # Axis 0: 2D polymer conformation
             self.__prepare_polymer_plot(time_step, world, xy, segments, tf)
->>>>>>> ab910aea
 
             # Axis 1, 0: energy of the polymer over time
             self.__prepare_energy_plot(time_step, en)
 
             # Axis 0, 1: distance matrix
             self.__prepare_pairwise_distance_plot(time_step, 
-                world.genome.positions)
+                world.genome_positions())
             
             # Axis 1, 1:
-            self.__prepare_long_range_iaction_plot(time_step, world, nbs)
+            # self.__prepare_long_range_iaction_plot(time_step, world, nbs)
 
             # Connect key press and mouse button events to pause simulation.
             self._fig.canvas.mpl_connect("key_press_event", 
@@ -733,9 +639,9 @@
             self.__observe_energy(time_step, en)
             # Update distance matrix
             self.__observe_pairwise_distances(time_step, 
-                world.genome.positions)
+                world.genome_positions())
             # Update time and long range interactions
-            self.__observe_long_range_interactions(time_step, nbs)
+            # self.__observe_long_range_interactions(time_step, nbs)
 
             self._fig.canvas.draw()
             self._fig.canvas.flush_events()
@@ -744,7 +650,6 @@
         """Quick check if we have anything to write to disk."""
         return self.polymer_positions_fname
 
-<<<<<<< HEAD
     def __pause_simulation(self, event):
         """
         Pressing any key pauses the simulation. A second key press will start
@@ -756,30 +661,21 @@
         else:
             print("# Running...")
 
-    def __prepare_polymer_plot(self, time_step, world, xy, segments):
-=======
     def __prepare_polymer_plot(self, time_step, world, xy, segments, tf):
->>>>>>> ab910aea
         """Prepare polymer line and monomers."""
         # The polymer with its monomers is built from lines and polygons
         self._polymer_line = mpl.collections.LineCollection(segments)
         self._polymer_line.set_color(POLYMER_BLUE)
 
-<<<<<<< HEAD
-        self._monomers = mpl.collections.RegularPolyCollection(4, 
-            sizes=[10.0 for _ in xy], offsets=xy, 
-            transOffset=self._axs[0, 0].transData)
-=======
         self._monomers = mpl.collections.RegularPolyCollection(8, 
             sizes=[8.0 for _ in xy], offsets=xy, 
-            transOffset=self._axs[0].transData)
->>>>>>> ab910aea
+            transOffset=self._axs[0, 0].transData)
         trans = mpl.transforms.Affine2D().scale(self._fig.dpi/72.0)
         self._monomers.set_transform(trans)
 
         self._tfactory = mpl.collections.RegularPolyCollection(5, 
             sizes=[10.0 for _ in tf], offsets=tf,
-            transOffset=self._axs[0].transData)
+            transOffset=self._axs[0, 0].transData)
 
         # Different monomers have different colours
         pt = world.genome.get_polymer_types_abbreviated()
@@ -787,18 +683,13 @@
         self._monomers.set_facecolor(pc)
         self._monomers.set_edgecolor(pc)
 
-<<<<<<< HEAD
-        self._axs[0, 0].add_collection(self._polymer_line)
-        self._axs[0, 0].add_collection(self._monomers)
-=======
         # Transcription factory is black
         self._tfactory.set_facecolor(TFACTORY_BLACK)
         self._tfactory.set_edgecolor(TFACTORY_BLACK)
 
-        self._axs[0].add_collection(self.polymer_line)
-        self._axs[0].add_collection(self._monomers)
-        self._axs[0].add_collection(self._tfactory)
->>>>>>> ab910aea
+        self._axs[0, 0].add_collection(self._polymer_line)
+        self._axs[0, 0].add_collection(self._monomers)
+        self._axs[0, 0].add_collection(self._tfactory)
 
         # Make the plot pretty, no annoying tick or their labels
         lim = (-15, 15)
