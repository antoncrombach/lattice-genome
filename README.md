# LATTICE GENOME

I am designing and implementing lattice genomes for exploratory studies into genome folding. As lattice genomes are computationally quite light, they are perfect for use in education (i.e. on older computers and not-so-powerful laptops).


## EXAMPLE USAGE

  python lattice_genome.py -c simple_config.json


<<<<<<< HEAD
## FUTURE WORK

Short-listed:

- time vs long range interactions
=======
# FUTURE WORK
>>>>>>> ab910aea

Also known as the to-do list:

- Merge branch `tfactory' with master.
- Observers should be split up.
- Feedback between transcribed areas and enhancers.<|MERGE_RESOLUTION|>--- conflicted
+++ resolved
@@ -8,18 +8,13 @@
   python lattice_genome.py -c simple_config.json
 
 
-<<<<<<< HEAD
 ## FUTURE WORK
 
 Short-listed:
 
-- time vs long range interactions
-=======
-# FUTURE WORK
->>>>>>> ab910aea
+- Improve plotting time vs long range interactions
 
-Also known as the to-do list:
+The long to-do list:
 
-- Merge branch `tfactory' with master.
 - Observers should be split up.
-- Feedback between transcribed areas and enhancers.+- Feedback between transcribed genomic regions and enhancers.